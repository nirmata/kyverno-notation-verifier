--- conflicted
+++ resolved
@@ -105,13 +105,8 @@
 	github.com/go-asn1-ber/asn1-ber v1.5.5 // indirect
 	github.com/go-chi/chi v4.1.2+incompatible // indirect
 	github.com/go-errors/errors v1.4.2 // indirect
-<<<<<<< HEAD
 	github.com/go-jose/go-jose/v3 v3.0.0 // indirect
 	github.com/go-ldap/ldap/v3 v3.4.6 // indirect
-=======
-	github.com/go-jose/go-jose/v3 v3.0.1 // indirect
-	github.com/go-ldap/ldap/v3 v3.4.5 // indirect
->>>>>>> 3c9b999e
 	github.com/go-logr/stdr v1.2.2 // indirect
 	github.com/go-openapi/analysis v0.21.4 // indirect
 	github.com/go-openapi/errors v0.20.3 // indirect
@@ -235,24 +230,14 @@
 	go.opentelemetry.io/otel/trace v1.14.0 // indirect
 	go.starlark.net v0.0.0-20230302034142-4b1e35fe2254 // indirect
 	go.uber.org/atomic v1.10.0 // indirect
-<<<<<<< HEAD
 	golang.org/x/crypto v0.18.0 // indirect
-=======
-	golang.org/x/crypto v0.17.0 // indirect
->>>>>>> 3c9b999e
 	golang.org/x/exp v0.0.0-20230321023759-10a507213a29 // indirect
 	golang.org/x/mod v0.14.0 // indirect
 	golang.org/x/net v0.17.0 // indirect
 	golang.org/x/oauth2 v0.9.0 // indirect
-<<<<<<< HEAD
 	golang.org/x/sync v0.4.0 // indirect
 	golang.org/x/sys v0.16.0 // indirect
 	golang.org/x/term v0.16.0 // indirect
-=======
-	golang.org/x/sync v0.3.0 // indirect
-	golang.org/x/sys v0.15.0 // indirect
-	golang.org/x/term v0.15.0 // indirect
->>>>>>> 3c9b999e
 	golang.org/x/text v0.14.0 // indirect
 	golang.org/x/time v0.3.0 // indirect
 	golang.org/x/tools v0.13.0 // indirect
