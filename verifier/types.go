package verifier

import (
	kyvernov1 "github.com/kyverno/kyverno/api/kyverno/v1"
	imageutils "github.com/kyverno/kyverno/pkg/utils/image"
)

var (
	CertFile = "/certs/tls.crt"
	KeyFile  = "/certs/tls.key"
)

type ImageInfo struct {
	imageutils.ImageInfo

	// Pointer is the path to the image object in the resource
	Pointer string `json:"jsonPointer"`
}

type AttestationType struct {
	// Name is the media type of the attestation
	Name string `json:"name"`

	// Conditions are used to determine if a policy rule should be applied by evaluating a
	// set of conditions. The declaration can contain nested `any` or `all` statements.
	Conditions kyvernov1.AnyAllConditions `json:"conditions"`
}

type AttestationsInfo struct {
	// Image references are the regex of the images containing these attestations
	ImageReference string `json:"imageReference"`

	// type is a list of all the attestation types to check in these images
	Type []AttestationType `json:"type"`
}

type ImageInfos struct {
	// InitContainers is a map of init containers image data from the AdmissionReview request, key is the container name
	InitContainers map[string]ImageInfo `json:"initContainers,omitempty"`

	// Containers is a map of containers image data from the AdmissionReview request, key is the container name
	Containers map[string]ImageInfo `json:"containers,omitempty"`

	// EphemeralContainers is a map of ephemeral containers image data from the AdmissionReview request, key is the container name
	EphemeralContainers map[string]ImageInfo `json:"ephemeralContainers,omitempty"`
}

type Image struct {
	// Name of the container
	Name string `json:"name"`

	// Path to the image object in the resource
	Path string `json:"path"`

	// Updated image with the digest
	Image string `json:"image"`
}

// Data format of request body for HandleCheckImages
type RequestData struct {
	// List of images in the form of kyverno's image variable
	Images ImageInfos `json:"images"`

	// List of image regex and attestations
	Attestations []AttestationsInfo `json:"attestations"`
}

// Data format of response body for HandleCheckImages
type ResponseData struct {
	// Verified is true when all the images are verified.
	Verified bool `json:"verified"`

	// ErrorMessage contains the error recieved when verification fails
	// ErrorMessage is empty when verification succeeds
	ErrorMessage string `json:"message,omitempty"`

<<<<<<< HEAD
	// Images contains the list of containers in JSONPatch format
	Images []Image `json:"results"`
}

type AttestationList map[string][]kyvernov1.AnyAllConditions
=======
	// Results contains the list of containers in JSONPatch format
	// Results is empty when verification fails
	Results []Result `json:"results"`
}
>>>>>>> a92dee05
<|MERGE_RESOLUTION|>--- conflicted
+++ resolved
@@ -74,15 +74,9 @@
 	// ErrorMessage is empty when verification succeeds
 	ErrorMessage string `json:"message,omitempty"`
 
-<<<<<<< HEAD
-	// Images contains the list of containers in JSONPatch format
+	// Results contains the list of containers in JSONPatch format
+	// Results is empty when verification fails
 	Images []Image `json:"results"`
 }
 
-type AttestationList map[string][]kyvernov1.AnyAllConditions
-=======
-	// Results contains the list of containers in JSONPatch format
-	// Results is empty when verification fails
-	Results []Result `json:"results"`
-}
->>>>>>> a92dee05
+type AttestationList map[string][]kyvernov1.AnyAllConditions