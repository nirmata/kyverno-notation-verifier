--- conflicted
+++ resolved
@@ -195,16 +195,12 @@
 		v.logger.Infof("verifying attestation, image=%s; type=%s", image, referrer.ArtifactType)
 
 		conditions := attestationList[referrer.ArtifactType]
-<<<<<<< HEAD
 
 		if found := v.cache.GetAttestation(trustPolicy, image, referrer.ArtifactType, conditions); found {
 			v.logger.Infof("Entry for the attestation found in cache, skipping image=%s; type=%s", image, referrer.ArtifactType)
 			continue
 		}
-		referrerRef := v.getReference(referrer, ref)
-=======
 		// referrerRef := v.getReference(referrer, ref)
->>>>>>> 277626ca
 
 		// _, err := v.verifyReferences(ctx, notationVerifier, referrerRef)
 		// if err != nil {
@@ -512,8 +508,6 @@
 
 func (v *verifier) getReference(desc v1.Descriptor, ref name.Reference) string {
 	return ref.Context().RegistryStr() + "/" + ref.Context().RepositoryStr() + "@" + desc.Digest.String()
-<<<<<<< HEAD
-
 }
 
 func (v *verifier) getTrustPolicy(req *types.RequestData) string {
@@ -522,6 +516,4 @@
 		trustPolicy = os.Getenv(types.ENV_DEFAULT_TRUST_POLICY)
 	}
 	return trustPolicy
-=======
->>>>>>> 277626ca
 }