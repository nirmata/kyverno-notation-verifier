package verifier

import (
	"bytes"
	"context"
	"encoding/json"
	"fmt"
	"os"
	"regexp"
	"strings"
	"time"

	"github.com/google/go-containerregistry/pkg/authn"
	"github.com/google/go-containerregistry/pkg/name"
	v1 "github.com/google/go-containerregistry/pkg/v1"
	gcrremote "github.com/google/go-containerregistry/pkg/v1/remote"
	"github.com/notaryproject/notation-go"
	notationlog "github.com/notaryproject/notation-go/log"
	notationregistry "github.com/notaryproject/notation-go/registry"
	notationverifier "github.com/notaryproject/notation-go/verifier"
	ocispec "github.com/opencontainers/image-spec/specs-go/v1"
	"github.com/pkg/errors"
	"go.uber.org/multierr"
	"go.uber.org/zap"
	kubeinformers "k8s.io/client-go/informers"
	"k8s.io/client-go/kubernetes"
	corev1listers "k8s.io/client-go/listers/core/v1"
	"oras.land/oras-go/v2/registry"
	"oras.land/oras-go/v2/registry/remote"
	"oras.land/oras-go/v2/registry/remote/auth"
	ctrl "sigs.k8s.io/controller-runtime"
)

type verifier struct {
	logger                     *zap.SugaredLogger
	kubeClient                 *kubernetes.Clientset
	notationVerifier           notation.Verifier
	informerFactory            kubeinformers.SharedInformerFactory
	secretLister               corev1listers.SecretNamespaceLister
	configMapLister            corev1listers.ConfigMapNamespaceLister
	providerAuthConfigResolver func(context.Context, registry.Reference) (authn.AuthConfig, error)
	imagePullSecrets           string
	insecureRegistry           bool
	pluginConfigMap            string
	maxSignatureAttempts       int
	debug                      bool
	stopCh                     chan struct{}
}

type verifierOptsFunc func(*verifier)

func WithImagePullSecrets(secrets string) verifierOptsFunc {
	return func(v *verifier) {
		v.imagePullSecrets = secrets
	}
}

func WithInsecureRegistry(insecureRegistry bool) verifierOptsFunc {
	return func(v *verifier) {
		v.insecureRegistry = insecureRegistry
	}
}

func WithPluginConfig(pluginConfigMap string) verifierOptsFunc {
	return func(v *verifier) {
		v.pluginConfigMap = pluginConfigMap
	}
}

func WithMaxSignatureAttempts(maxSignatureAttempts int) verifierOptsFunc {
	return func(v *verifier) {
		v.maxSignatureAttempts = maxSignatureAttempts
	}
}

func WithEnableDebug(debug bool) verifierOptsFunc {
	return func(v *verifier) {
		v.debug = debug
	}
}

func WithProviderAuthConfigResolver(providerAuthConfigResolver func(context.Context, registry.Reference) (authn.AuthConfig, error)) verifierOptsFunc {
	return func(v *verifier) {
		v.providerAuthConfigResolver = providerAuthConfigResolver
	}
}

func newVerifier(logger *zap.SugaredLogger, opts ...verifierOptsFunc) (*verifier, error) {
	v := &verifier{
		logger: logger,
	}

	config, err := ctrl.GetConfig()
	if err != nil {
		return nil, errors.Wrap(err, "failed to get Kubernetes config")
	}

	v.kubeClient, err = kubernetes.NewForConfig(config)
	if err != nil {
		return nil, errors.Wrap(err, "failed to create Kubernetes client")
	}

	v.notationVerifier, err = notationverifier.NewFromConfig()
	if err != nil {
		v.logger.Errorf("initialization error: %v", err)
		return nil, err
	}

	namespace := os.Getenv("POD_NAMESPACE")
	v.informerFactory = kubeinformers.NewSharedInformerFactoryWithOptions(v.kubeClient, 15*time.Minute, kubeinformers.WithNamespace(namespace))
	v.secretLister = v.informerFactory.Core().V1().Secrets().Lister().Secrets(namespace)
	v.configMapLister = v.informerFactory.Core().V1().ConfigMaps().Lister().ConfigMaps(namespace)

	for _, o := range opts {
		o(v)
	}

	v.logger.Infow("initialized", "namespace", namespace, "secrets", v.imagePullSecrets,
		"insecureRegistry", v.insecureRegistry)

	v.stopCh = make(chan struct{})
	go v.informerFactory.Start(v.stopCh)

	return v, nil
}

func (v *verifier) Stop() {
	v.logger.Sync()
	v.informerFactory.Shutdown()
	v.stopCh <- struct{}{}
}

<<<<<<< HEAD
func (v *verifier) verifyImagesAndAttestations(ctx context.Context, requestData *RequestData) ([]byte, error) {
	imageList := make(map[string](map[string]bool))
	var err error

	response := ResponseData{
		Verified:     false,
		Images:       make([]Image, 0),
		Attestations: make([]Attestation, 0),
	}

	for _, image := range requestData.Images.Containers {
		result, err := v.verifyImageInfo(ctx, image)
		if err != nil {
			return nil, errors.Wrapf(err, "failed to verify image %s: %v", image, err)
		}
		response.Images = append(response.Images, *result)
		imageList[image.String()] = make(map[string]bool)
	}
	v.logger.Infof("verified %d containers ", requestData.Images.Containers)

	for _, image := range requestData.Images.InitContainers {
		result, err := v.verifyImageInfo(ctx, image)
		if err != nil {
			return nil, errors.Wrapf(err, "failed to verify image %s: %v", image, err)
		}
		response.Images = append(response.Images, *result)
		imageList[image.String()] = make(map[string]bool)
	}
	v.logger.Infof("verified %d initContainers", requestData.Images.InitContainers)

	for _, image := range requestData.Images.EphemeralContainers {
		result, err := v.verifyImageInfo(ctx, image)
		if err != nil {
			return nil, errors.Wrapf(err, "failed to verify image %s: %v", image, err)
		}
		response.Images = append(response.Images, *result)
		imageList[image.String()] = make(map[string]bool)
	}
	v.logger.Infof("verified %d ephemeralContainers", requestData.Images.EphemeralContainers)

	for _, attestation := range requestData.Attestations {
		var imagePattern = regexp.MustCompile(attestation.ImageReference)
		for image := range imageList {
			if imagePattern.MatchString(image) {
				for _, attestationType := range attestation.Type {
					imageList[image][attestationType] = true
				}
			}
		}
	}

	response.Attestations, err = v.verifyAttestations(ctx, imageList)
	if err != nil {
		return nil, errors.Wrapf(err, "failed to verify attestatations: %v", err)
	}
	response.Verified = true
=======
func (v *verifier) verifyImages(ctx context.Context, images *ImageInfos) ([]byte, error) {
	verificationFailed := false

	response := ResponseData{
		Verified: true,
		Results:  make([]Result, 0),
	}

	if !verificationFailed {
		for _, image := range images.Containers {
			result, err := v.verifyImageInfo(ctx, &image)
			if err != nil {
				verificationFailed = true
				response.Verified = false
				response.Message = fmt.Sprintf("failed to verify container %s: %s", image.Name, err.Error())
				break
			}
			response.Results = append(response.Results, *result)
		}
		v.logger.Infof("verified %d containers ", images.Containers)
	}

	if !verificationFailed {
		for _, image := range images.InitContainers {
			result, err := v.verifyImageInfo(ctx, &image)
			if err != nil {
				verificationFailed = true
				response.Verified = false
				response.Message = fmt.Sprintf("failed to verify init container %s: %s", image.Name, err.Error())
				break
			}
			response.Results = append(response.Results, *result)
		}
		v.logger.Infof("verified %d initContainers", images.InitContainers)
	}

	if !verificationFailed {
		for _, image := range images.EphemeralContainers {
			result, err := v.verifyImageInfo(ctx, &image)
			if err != nil {
				verificationFailed = true
				response.Verified = false
				response.Message = fmt.Sprintf("failed to verify ephemeral container: %s: %s", image.Name, err.Error())
				break
			}
			response.Results = append(response.Results, *result)
		}
		v.logger.Infof("verified %d ephemeralContainers", images.EphemeralContainers)
	}

	if verificationFailed {
		response.Results = nil
	}
>>>>>>> 0942a68c

	data, err := json.MarshalIndent(response, "  ", "  ")
	if err != nil {
		return nil, errors.Wrapf(err, "failed to marshal response")
	}

	return data, nil
}

func (v *verifier) verifyAttestations(ctx context.Context, attestationList map[string](map[string]bool)) ([]Attestation, error) {
	attestations := make([]Attestation, 0)
	for image, list := range attestationList {
		imageAttestations, err := v.verifyAttestation(ctx, image, list)
		if err != nil {
			return nil, errors.Wrapf(err, "failed to verify attestations")
		}
		attestations = append(attestations, imageAttestations...)
	}
	return attestations, nil
}

func (v *verifier) verifyAttestation(ctx context.Context, image string, attestationList map[string]bool) ([]Attestation, error) {
	attestations := make([]Attestation, len(attestationList))
	remoteOpts, err := v.getRemoteOpts(ctx, image)
	if err != nil {
		return nil, errors.Wrapf(err, "failed to get gcr remote opts")
	}

	ref, err := name.ParseReference(image)
	if err != nil {
		return nil, errors.Wrapf(err, "failed to parse image reference: %s", image)
	}

	refDesc, err := gcrremote.Head(ref, remoteOpts...)
	if err != nil {
		return nil, errors.Wrapf(err, "failed to get gcr remote head")
	}

	referrers, err := gcrremote.Referrers(ref.Context().Digest(refDesc.Digest.String()), remoteOpts...)
	if err != nil {
		return nil, errors.Wrapf(err, "failed to get gcr remote referrers")
	}

	referrersDescs, err := referrers.IndexManifest()
	if err != nil {
		return nil, err
	}

	for i, referrer := range referrersDescs.Manifests {
		if !attestationList[referrer.ArtifactType] {
			continue
		}

		referrerRef := v.getReference(referrer, ref)
		_, err := v.verifyReferences(ctx, referrerRef)
		if err != nil {
			return nil, errors.Wrapf(err, "failed to get referrer of artifact type %s", referrer.ArtifactType)
		}

		payload, err := v.extractPayload(ctx, ref, referrer, remoteOpts...)
		if err != nil {
			return nil, errors.Wrapf(err, "failed to extract payload")
		}

		attestations[i] = Attestation{
			Type:    referrer.ArtifactType,
			Image:   referrerRef,
			Payload: payload,
		}
	}
	return attestations, nil
}

func (v *verifier) extractPayload(ctx context.Context, repoRef name.Reference, desc v1.Descriptor, options ...gcrremote.Option) (map[string]interface{}, error) {
	refStr := repoRef.Context().RegistryStr() + "/" + repoRef.Context().RepositoryStr() + "@" + desc.Digest.String()
	ref, err := name.ParseReference(refStr)
	if err != nil {
		return nil, errors.Wrapf(err, "failed to parse image reference: %s", refStr)
	}

	manifestDesc, err := gcrremote.Get(ref, options...)
	if err != nil {
		return nil, errors.Wrapf(err, "error in fetching statement")
	}
	manifestBytes, err := manifestDesc.RawManifest()
	if err != nil {
		return nil, errors.Wrapf(err, "error in fetching statement")
	}
	var manifest ocispec.Manifest
	if err := json.Unmarshal(manifestBytes, &manifest); err != nil {
		return nil, err
	}

	if len(manifest.Layers) == 0 {
		return nil, errors.Errorf("no predicate found: %+v", manifest)
	}
	if len(manifest.Layers) > 1 {
		return nil, errors.Errorf("multiple layers in predicate not supported: %+v", manifest)
	}
	payloadDesc := manifest.Layers[0]

	layer, err := gcrremote.Layer(repoRef.Context().Digest(payloadDesc.Digest.String()))
	if err != nil {
		return nil, err
	}
	ioPredicate, err := layer.Uncompressed()
	if err != nil {
		return nil, err
	}
	predicateBytes := new(bytes.Buffer)
	_, err = predicateBytes.ReadFrom(ioPredicate)
	if err != nil {
		return nil, err
	}

	predicate := make(map[string]interface{})
	if err := json.Unmarshal(predicateBytes.Bytes(), &predicate); err != nil {
		return nil, err
	}
	return predicate, nil
}

func (v *verifier) verifyImageInfo(ctx context.Context, image ImageInfo) (*Image, error) {
	v.logger.Infof("verifying image infos %+v", image)
	digest, err := v.verifyReferences(ctx, image.String())
	if err != nil {
		v.logger.Errorf("verification failed for image %s: %v", image, err)
		return nil, errors.Wrapf(err, "failed to verify image %s", image)
	}

	image.Digest = digest
	return &Image{
		Name:  image.Name,
		Path:  image.Pointer,
		Image: image.String(),
	}, nil
}

func (v *verifier) verifyReferences(ctx context.Context, image string) (string, error) {
	v.logger.Infof("verifying image %s", image)
	repo, reference, err := v.parseReferenceAndResolveDigest(ctx, image)
	if err != nil {
		return "", errors.Wrapf(err, "failed to resolve digest")
	}

	pluginConfig := map[string]string{}
	if v.pluginConfigMap != "" {
		cm, err := v.configMapLister.Get(v.pluginConfigMap)
		if err != nil {
			return "", errors.Wrapf(err, "failed to fetch plugin configmap %s", v.pluginConfigMap)
		}

		for k, v := range cm.Data {
			pluginConfig[k] = v
		}
	}

	opts := notation.VerifyOptions{
		ArtifactReference:    reference.String(),
		MaxSignatureAttempts: v.maxSignatureAttempts,
		PluginConfig:         pluginConfig,
	}

	nlog := notationlog.WithLogger(ctx, notationlog.Discard)
	if v.debug {
		pluginConfig["debug"] = "true"
		nlog = notationlog.WithLogger(ctx, v.logger)
	}

	desc, outcomes, err := notation.Verify(nlog, v.notationVerifier, repo, opts)
	if err != nil {
		return "", err
	}

	var errs []error
	for _, o := range outcomes {
		if o.Error != nil {
			errs = append(errs, o.Error)
		}
	}

	if len(errs) > 0 {
		err := multierr.Combine(errs...)
		return "", err
	}

	return desc.Digest.String(), nil
}

func (v *verifier) parseReferenceAndResolveDigest(ctx context.Context, ref string) (notationregistry.Repository, registry.Reference, error) {
	if !strings.Contains(ref, "/") {
		ref = "docker.io/library/" + ref
	}

	if !strings.Contains(ref, ":") {
		ref = ref + ":latest"
	}

	parsedRef, err := registry.ParseReference(ref)
	if err != nil {
		return nil, registry.Reference{}, errors.Wrapf(err, "failed to parse reference %s", ref)
	}

	authClient, plainHTTP, err := v.getAuthClient(ctx, parsedRef)
	if err != nil {
		return nil, registry.Reference{}, errors.Wrapf(err, "failed to retrieve credentials")
	}

	repo, err := remote.NewRepository(ref)
	if err != nil {
		return nil, registry.Reference{}, errors.Wrapf(err, "failed to initialize repository")
	}

	repo.PlainHTTP = plainHTTP
	repo.Client = authClient
	repository := notationregistry.NewRepository(repo)

	parsedRef, err = v.resolveDigest(repository, parsedRef)
	if err != nil {
		return nil, registry.Reference{}, errors.Wrapf(err, "failed to resolve digest")
	}

	return repository, parsedRef, nil
}

func (v *verifier) getAuthClient(ctx context.Context, ref registry.Reference) (*auth.Client, bool, error) {
	authConfig, err := v.getAuthConfig(ctx, ref)
	if err != nil {
		return nil, false, err
	}

	credentials := auth.Credential{
		Username:     authConfig.Username,
		Password:     authConfig.Password,
		AccessToken:  authConfig.IdentityToken,
		RefreshToken: authConfig.RegistryToken,
	}

	authClient := &auth.Client{
		Credential: func(ctx context.Context, registry string) (auth.Credential, error) {
			switch registry {
			default:
				return credentials, nil
			}
		},
		Cache:    auth.NewCache(),
		ClientID: "notation",
	}

	authClient.SetUserAgent("kyverno.io")
	return authClient, false, nil
}

func (v *verifier) resolveDigest(repo notationregistry.Repository, ref registry.Reference) (registry.Reference, error) {
	if isDigestReference(ref.String()) {
		return ref, nil
	}

	// Resolve tag reference to digest reference.
	manifestDesc, err := v.getManifestDescriptorFromReference(repo, ref.String())
	if err != nil {
		return registry.Reference{}, err
	}

	ref.Reference = manifestDesc.Digest.String()
	return ref, nil
}

func (v *verifier) getRemoteOpts(ctx context.Context, ref string) ([]gcrremote.Option, error) {
	if !strings.Contains(ref, "/") {
		ref = "docker.io/library/" + ref
	}

	if !strings.Contains(ref, ":") {
		ref = ref + ":latest"
	}

	parsedRef, err := registry.ParseReference(ref)
	if err != nil {
		return nil, errors.Wrapf(err, "failed to parse reference %s", ref)
	}

	authConfig, err := v.getAuthConfig(ctx, parsedRef)
	if err != nil {
		return nil, errors.Wrapf(err, "failed to retrieve credentials")
	}

	authenticator := authn.FromConfig(authConfig)

	remoteOpts := []gcrremote.Option{}
	remoteOpts = append(remoteOpts, gcrremote.WithAuth(authenticator))

	pusher, err := gcrremote.NewPusher(remoteOpts...)
	if err != nil {
		return nil, err
	}
	remoteOpts = append(remoteOpts, gcrremote.Reuse(pusher))

	puller, err := gcrremote.NewPuller(remoteOpts...)
	if err != nil {
		return nil, err
	}
	remoteOpts = append(remoteOpts, gcrremote.Reuse(puller))

	return remoteOpts, nil
}

func isDigestReference(reference string) bool {
	parts := strings.SplitN(reference, "/", 2)
	if len(parts) == 1 {
		return false
	}

	index := strings.Index(parts[1], "@")
	return index != -1
}

func (v *verifier) getManifestDescriptorFromReference(repo notationregistry.Repository, reference string) (ocispec.Descriptor, error) {
	ref, err := registry.ParseReference(reference)
	if err != nil {
		return ocispec.Descriptor{}, err
	}

	return repo.Resolve(context.Background(), ref.ReferenceOrDefault())
}

func (v *verifier) getReference(desc v1.Descriptor, ref name.Reference) string {
	return ref.Context().RegistryStr() + "/" + ref.Context().RepositoryStr() + "@" + desc.Digest.String()
}<|MERGE_RESOLUTION|>--- conflicted
+++ resolved
@@ -6,7 +6,6 @@
 	"encoding/json"
 	"fmt"
 	"os"
-	"regexp"
 	"strings"
 	"time"
 
@@ -130,10 +129,10 @@
 	v.stopCh <- struct{}{}
 }
 
-<<<<<<< HEAD
 func (v *verifier) verifyImagesAndAttestations(ctx context.Context, requestData *RequestData) ([]byte, error) {
 	imageList := make(map[string](map[string]bool))
 	var err error
+	verificationFailed := false
 
 	response := ResponseData{
 		Verified:     false,
@@ -141,107 +140,57 @@
 		Attestations: make([]Attestation, 0),
 	}
 
-	for _, image := range requestData.Images.Containers {
-		result, err := v.verifyImageInfo(ctx, image)
-		if err != nil {
-			return nil, errors.Wrapf(err, "failed to verify image %s: %v", image, err)
-		}
-		response.Images = append(response.Images, *result)
-		imageList[image.String()] = make(map[string]bool)
-	}
-	v.logger.Infof("verified %d containers ", requestData.Images.Containers)
-
-	for _, image := range requestData.Images.InitContainers {
-		result, err := v.verifyImageInfo(ctx, image)
-		if err != nil {
-			return nil, errors.Wrapf(err, "failed to verify image %s: %v", image, err)
-		}
-		response.Images = append(response.Images, *result)
-		imageList[image.String()] = make(map[string]bool)
-	}
-	v.logger.Infof("verified %d initContainers", requestData.Images.InitContainers)
-
-	for _, image := range requestData.Images.EphemeralContainers {
-		result, err := v.verifyImageInfo(ctx, image)
-		if err != nil {
-			return nil, errors.Wrapf(err, "failed to verify image %s: %v", image, err)
-		}
-		response.Images = append(response.Images, *result)
-		imageList[image.String()] = make(map[string]bool)
-	}
-	v.logger.Infof("verified %d ephemeralContainers", requestData.Images.EphemeralContainers)
-
-	for _, attestation := range requestData.Attestations {
-		var imagePattern = regexp.MustCompile(attestation.ImageReference)
-		for image := range imageList {
-			if imagePattern.MatchString(image) {
-				for _, attestationType := range attestation.Type {
-					imageList[image][attestationType] = true
-				}
-			}
-		}
-	}
-
-	response.Attestations, err = v.verifyAttestations(ctx, imageList)
-	if err != nil {
-		return nil, errors.Wrapf(err, "failed to verify attestatations: %v", err)
-	}
-	response.Verified = true
-=======
-func (v *verifier) verifyImages(ctx context.Context, images *ImageInfos) ([]byte, error) {
-	verificationFailed := false
-
-	response := ResponseData{
-		Verified: true,
-		Results:  make([]Result, 0),
-	}
-
 	if !verificationFailed {
-		for _, image := range images.Containers {
-			result, err := v.verifyImageInfo(ctx, &image)
+		for _, image := range requestData.Images.Containers {
+			result, err := v.verifyImageInfo(ctx, image)
 			if err != nil {
 				verificationFailed = true
 				response.Verified = false
 				response.Message = fmt.Sprintf("failed to verify container %s: %s", image.Name, err.Error())
 				break
 			}
-			response.Results = append(response.Results, *result)
-		}
-		v.logger.Infof("verified %d containers ", images.Containers)
+			response.Images = append(response.Images, *result)
+		}
+		v.logger.Infof("verified %d containers ", requestData.Images.Containers)
 	}
 
 	if !verificationFailed {
-		for _, image := range images.InitContainers {
-			result, err := v.verifyImageInfo(ctx, &image)
+		for _, image := range requestData.Images.InitContainers {
+			result, err := v.verifyImageInfo(ctx, image)
 			if err != nil {
 				verificationFailed = true
 				response.Verified = false
 				response.Message = fmt.Sprintf("failed to verify init container %s: %s", image.Name, err.Error())
 				break
 			}
-			response.Results = append(response.Results, *result)
-		}
-		v.logger.Infof("verified %d initContainers", images.InitContainers)
+			response.Images = append(response.Images, *result)
+		}
+		v.logger.Infof("verified %d initContainers", requestData.Images.InitContainers)
 	}
 
 	if !verificationFailed {
-		for _, image := range images.EphemeralContainers {
-			result, err := v.verifyImageInfo(ctx, &image)
+		for _, image := range requestData.Images.EphemeralContainers {
+			result, err := v.verifyImageInfo(ctx, image)
 			if err != nil {
 				verificationFailed = true
 				response.Verified = false
 				response.Message = fmt.Sprintf("failed to verify ephemeral container: %s: %s", image.Name, err.Error())
 				break
 			}
-			response.Results = append(response.Results, *result)
-		}
-		v.logger.Infof("verified %d ephemeralContainers", images.EphemeralContainers)
+			response.Images = append(response.Images, *result)
+		}
+		v.logger.Infof("verified %d ephemeralContainers", requestData.Images.EphemeralContainers)
 	}
 
 	if verificationFailed {
-		response.Results = nil
-	}
->>>>>>> 0942a68c
+		response.Images = nil
+	}
+
+	response.Attestations, err = v.verifyAttestations(ctx, imageList)
+	if err != nil {
+		return nil, errors.Wrapf(err, "failed to verify attestatations: %v", err)
+	}
+	response.Verified = true
 
 	data, err := json.MarshalIndent(response, "  ", "  ")
 	if err != nil {
