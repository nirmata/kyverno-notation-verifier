package verifier

import (
	"bytes"
	"context"
	"encoding/json"
	"fmt"
	"os"
	"strings"
	"time"

	"github.com/go-logr/zapr"
	"github.com/google/go-containerregistry/pkg/authn"
	"github.com/google/go-containerregistry/pkg/name"
	v1 "github.com/google/go-containerregistry/pkg/v1"
	gcrremote "github.com/google/go-containerregistry/pkg/v1/remote"
	kyvernov1 "github.com/kyverno/kyverno/api/kyverno/v1"
	kyvernocfg "github.com/kyverno/kyverno/pkg/config"
	enginecontext "github.com/kyverno/kyverno/pkg/engine/context"
	"github.com/kyverno/kyverno/pkg/engine/jmespath"
	"github.com/kyverno/kyverno/pkg/engine/variables"
	"github.com/nirmata/kyverno-notation-verifier/pkg/cache"
	"github.com/nirmata/kyverno-notation-verifier/pkg/notationfactory"
	"github.com/nirmata/kyverno-notation-verifier/types"
	"github.com/notaryproject/notation-go"
	notationlog "github.com/notaryproject/notation-go/log"
	notationregistry "github.com/notaryproject/notation-go/registry"
	ocispec "github.com/opencontainers/image-spec/specs-go/v1"
	"github.com/pkg/errors"
	"go.uber.org/multierr"
	"go.uber.org/zap"
	kubeinformers "k8s.io/client-go/informers"
	"k8s.io/client-go/kubernetes"
	"oras.land/oras-go/v2/registry"
	"oras.land/oras-go/v2/registry/remote"
	"oras.land/oras-go/v2/registry/remote/auth"
	ctrl "sigs.k8s.io/controller-runtime"
)

func newVerifier(logger *zap.SugaredLogger, opts ...verifierOptsFunc) (*verifier, error) {
	v := &verifier{
		logger: logger,
	}

	config, err := ctrl.GetConfig()
	if err != nil {
		return nil, errors.Wrap(err, "failed to get Kubernetes config")
	}

	v.kubeClient, err = kubernetes.NewForConfig(config)
	if err != nil {
		return nil, errors.Wrap(err, "failed to create Kubernetes client")
	}

	v.notationVerifierFactory = notationfactory.NewNotationVerifierFactory(logger)
	err = v.notationVerifierFactory.RefreshVerifiers()
	if err != nil {
		v.logger.Errorf("failed to create notation verifiers, error: %v", err)
		return nil, err
	}
	v.logger.Info("notation verifier created")

	v.cache, err = cache.New(cache.WithCleanupWindow(v.cacheCleanupTime), cache.WithMaxSize(v.maxCacheSize), cache.WithTTLDuration(v.maxCacheTTL))
	if err != nil {
		return nil, errors.Wrap(err, "failed to create cache client")
	}
	v.logger.Info("cache created")

	namespace := os.Getenv("POD_NAMESPACE")
	v.informerFactory = kubeinformers.NewSharedInformerFactoryWithOptions(v.kubeClient, 15*time.Minute, kubeinformers.WithNamespace(namespace))
	v.secretLister = v.informerFactory.Core().V1().Secrets().Lister().Secrets(namespace)
	v.configMapLister = v.informerFactory.Core().V1().ConfigMaps().Lister().ConfigMaps(namespace)

	for _, o := range opts {
		o(v)
	}

	var jp = jmespath.New(kyvernocfg.NewDefaultConfiguration(false))
	v.engineContext = enginecontext.NewContext(jp)

	v.logger.Infow("initialized", "namespace", namespace, "secrets", v.imagePullSecrets,
		"insecureRegistry", v.insecureRegistry)

	v.stopCh = make(chan struct{})
	go v.informerFactory.Start(v.stopCh)

	return v, nil
}

func (v *verifier) verifyImagesAndAttestations(ctx context.Context, requestData *types.RequestData) ([]byte, error) {
	response := NewResponse()
	verificationFailed := false
	images := requestData.Images

	notationVerifier, err := v.notationVerifierFactory.GetVerifier(requestData)
	if err != nil {
		v.logger.Errorf("failed to create notation verifier: %s", err.Error())
		return response.VerificationFailed(fmt.Sprintf("failed to create notation verifier: %s", err.Error()))
	}

	if !verificationFailed {
		for _, image := range images.Containers {
			result, err := v.verifyImageInfo(ctx, notationVerifier, image, v.getTrustPolicy(requestData))
			if err != nil {
				v.logger.Errorf("failed to verify container %s: %s", image.Name, err.Error())
				return response.VerificationFailed(fmt.Sprintf("failed to verify container %s: %v", image.Name, err.Error()))
			}
			response.AddImage(result)
		}
		v.logger.Infof("verified %d containers ", images.Containers)
	}

	if !verificationFailed {
		for _, image := range images.InitContainers {
			result, err := v.verifyImageInfo(ctx, notationVerifier, image, v.getTrustPolicy(requestData))
			if err != nil {
				v.logger.Errorf("failed to verify init container %s: %s", image.Name, err.Error())
				return response.VerificationFailed(fmt.Sprintf("failed to verify init container %s: %v", image.Name, err.Error()))
			}
			response.AddImage(result)
		}
		v.logger.Infof("verified %d initContainers", images.InitContainers)
	}

	if !verificationFailed {
		for _, image := range images.EphemeralContainers {
			result, err := v.verifyImageInfo(ctx, notationVerifier, image, v.getTrustPolicy(requestData))
			if err != nil {
				v.logger.Errorf("failed to verify ephemeral container %s: %s", image.Name, err.Error())
				return response.VerificationFailed(fmt.Sprintf("failed to verify ephemeral container: %s: %v", image.Name, err.Error()))
			}
			response.AddImage(result)
		}
		v.logger.Infof("verified %d ephemeralContainers", images.EphemeralContainers)
	}

	if err := response.BuildAttestationList(requestData.Attestations); err != nil {
		return nil, errors.Wrapf(err, "failed to create attestation list")
	}
	v.logger.Infof("built attestation list", response.GetImageList())

	if err := v.verifyAttestations(ctx, notationVerifier, response, v.getTrustPolicy(requestData)); err != nil {
		return response.VerificationFailed(fmt.Sprintf("failed to verify attestatations: %v", err.Error()))
	}

	return response.VerificationSucceeded("")
}

<<<<<<< HEAD
func (v *verifier) verifyAttestations(ctx context.Context, notationVerifier *notation.Verifier, response *Response, trustPolicy string) error {
=======
func (v *verifier) verifyAttestations(ctx context.Context, notationVerifier *notation.Verifier, response Response) error {
	v.logger.Infof("verifying attestations %v", response.GetImageList())
>>>>>>> 1c79b9ad
	for image, list := range response.GetImageList() {
		if err := v.verifyAttestation(ctx, notationVerifier, image, list, trustPolicy); err != nil {
			return errors.Wrapf(err, "failed to verify attestations")
		}
	}
	return nil
}

<<<<<<< HEAD
func (v *verifier) verifyAttestation(ctx context.Context, notationVerifier *notation.Verifier, image string, attestationList types.AttestationList, trustPolicy string) error {
=======
func (v *verifier) verifyAttestation(ctx context.Context, notationVerifier *notation.Verifier, image string, attestationList types.AttestationList) error {
	v.logger.Infof("verifying attestation, image=%s; attestations=%v", image, attestationList)
>>>>>>> 1c79b9ad
	if len(attestationList) == 0 {
		return nil
	}

	remoteOpts, err := v.getRemoteOpts(ctx, image)
	if err != nil {
		return errors.Wrapf(err, "failed to get gcr remote opts")
	}

	ref, err := name.ParseReference(image)
	if err != nil {
		return errors.Wrapf(err, "failed to parse image reference: %s", image)
	}

	refDesc, err := gcrremote.Head(ref, remoteOpts...)
	if err != nil {
		return errors.Wrapf(err, "failed to get gcr remote head")
	}

	referrers, err := gcrremote.Referrers(ref.Context().Digest(refDesc.Digest.String()), remoteOpts...)
	if err != nil {
		return errors.Wrapf(err, "failed to get gcr remote referrers")
	}

	referrersDescs, err := referrers.IndexManifest()
	if err != nil {
		return err
	}

	for _, referrer := range referrersDescs.Manifests {
		if _, found := attestationList[referrer.ArtifactType]; !found {
			continue
		}

		v.logger.Infof("verifying attestation, image=%s; type=%s", image, referrer.ArtifactType)

		conditions := attestationList[referrer.ArtifactType]

		if found := v.cache.GetAttestation(trustPolicy, image, referrer.ArtifactType, conditions); found {
			continue
		}
		referrerRef := v.getReference(referrer, ref)

		_, err := v.verifyReferences(ctx, notationVerifier, referrerRef)
		if err != nil {
			return errors.Wrapf(err, "failed to get referrer of artifact type %s %s %s", ref.String(), referrer.Digest.String(), referrer.ArtifactType)
		}

		if len(conditions) != 0 {
			if err := v.verifyConditions(ctx, ref, referrer, conditions, remoteOpts...); err != nil {
				return errors.Wrapf(err, "failed to verify conditions %s %s", ref.String(), referrer.Digest.String())
			}
		}

		if err := v.cache.AddAttestation(trustPolicy, image, referrer.ArtifactType, conditions); err != nil {
			return errors.Wrapf(err, "failed to add attestation to the cache", ref.String(), referrer.Digest.String())
		}
	}

	return nil
}

func (v *verifier) verifyConditions(ctx context.Context, repoRef name.Reference, desc v1.Descriptor, conditions []kyvernov1.AnyAllConditions, options ...gcrremote.Option) error {
	v.engineContext.Checkpoint()
	defer v.engineContext.Restore()

	payload, err := v.extractPayload(ctx, repoRef, desc, options...)
	if err != nil {
		return err
	}

	if err := enginecontext.AddJSONObject(v.engineContext, payload); err != nil {
		return fmt.Errorf("failed to add Statement to the context: %w", err)
	}

	val, msg, err := variables.EvaluateAnyAllConditions(zapr.NewLogger(v.logger.Desugar()), v.engineContext, conditions)
	if err != nil {
		return err
	}
	if !val {
		return errors.Errorf("failed to evaluate conditions: %s", msg)
	}
	v.logger.Infof("successfully verified condition for image %s", repoRef.String())
	return nil
}

func (v *verifier) extractPayload(ctx context.Context, repoRef name.Reference, desc v1.Descriptor, options ...gcrremote.Option) (map[string]interface{}, error) {
	refStr := repoRef.Context().RegistryStr() + "/" + repoRef.Context().RepositoryStr() + "@" + desc.Digest.String()
	ref, err := name.ParseReference(refStr)
	if err != nil {
		return nil, errors.Wrapf(err, "failed to parse image reference: %s", refStr)
	}

	manifestDesc, err := gcrremote.Get(ref, options...)
	if err != nil {
		return nil, errors.Wrapf(err, "error in fetching statement")
	}
	manifestBytes, err := manifestDesc.RawManifest()
	if err != nil {
		return nil, errors.Wrapf(err, "error in fetching statement")
	}
	var manifest ocispec.Manifest
	if err := json.Unmarshal(manifestBytes, &manifest); err != nil {
		return nil, err
	}

	if len(manifest.Layers) == 0 {
		return nil, errors.Errorf("no predicate found: %+v", manifest)
	}
	if len(manifest.Layers) > 1 {
		return nil, errors.Errorf("multiple layers in predicate not supported: %+v", manifest)
	}
	payloadDesc := manifest.Layers[0]

	layer, err := gcrremote.Layer(repoRef.Context().Digest(payloadDesc.Digest.String()))
	if err != nil {
		return nil, err
	}
	ioPredicate, err := layer.Uncompressed()
	if err != nil {
		return nil, err
	}
	predicateBytes := new(bytes.Buffer)
	_, err = predicateBytes.ReadFrom(ioPredicate)
	if err != nil {
		return nil, err
	}

	predicate := make(map[string]interface{})
	if err := json.Unmarshal(predicateBytes.Bytes(), &predicate); err != nil {
		return nil, err
	}
	v.logger.Infof("successfully extracted payload for image %s", repoRef.String())
	return predicate, nil
}

func (v *verifier) verifyImageInfo(ctx context.Context, notationVerifier *notation.Verifier, image types.ImageInfo, trustPolicy string) (*types.ImageInfo, error) {
	if img, found := v.cache.GetImage(trustPolicy, image.String()); found {
		return img, nil
	}
	v.logger.Infof("verifying image infos %+v", image)
	digest, err := v.verifyReferences(ctx, notationVerifier, image.String())
	if err != nil {
		v.logger.Errorf("verification failed for image %s: %v", image, err)
		return nil, errors.Wrapf(err, "failed to verify image %s", image)
	}
	image.Digest = digest
	if err := v.cache.AddImage(trustPolicy, image.String(), image); err != nil {
		return nil, errors.Wrapf(err, "failed to add image to the cache %s", image)
	}
	return &image, nil
}

func (v *verifier) verifyReferences(ctx context.Context, notationVerifier *notation.Verifier, image string) (string, error) {
	v.logger.Infof("verifying image %s", image)
	repo, reference, err := v.parseReferenceAndResolveDigest(ctx, image)
	if err != nil {
		return "", errors.Wrapf(err, "failed to resolve digest")
	}

	pluginConfig := map[string]string{}
	if v.pluginConfigMap != "" {
		cm, err := v.configMapLister.Get(v.pluginConfigMap)
		if err != nil {
			return "", errors.Wrapf(err, "failed to fetch plugin configmap %s", v.pluginConfigMap)
		}

		for k, v := range cm.Data {
			pluginConfig[k] = v
		}
	}

	opts := notation.VerifyOptions{
		ArtifactReference:    reference.String(),
		MaxSignatureAttempts: v.maxSignatureAttempts,
		PluginConfig:         pluginConfig,
	}

	nlog := notationlog.WithLogger(ctx, notationlog.Discard)
	if v.debug {
		pluginConfig["debug"] = "true"
		nlog = notationlog.WithLogger(ctx, v.logger)
	}

	desc, outcomes, err := notation.Verify(nlog, *notationVerifier, repo, opts)
	if err != nil {
		return "", err
	}

	var errs []error
	for _, o := range outcomes {
		if o.Error != nil {
			errs = append(errs, o.Error)
		}
	}

	if len(errs) > 0 {
		err := multierr.Combine(errs...)
		return "", err
	}

	v.logger.Infof("successfully verified image %s digest %s", image, desc.Digest.String())

	return desc.Digest.String(), nil
}

func (v *verifier) getRemoteOpts(ctx context.Context, ref string) ([]gcrremote.Option, error) {
	if !strings.Contains(ref, "/") {
		ref = "docker.io/library/" + ref
	}

	if !strings.Contains(ref, ":") {
		ref = ref + ":latest"
	}

	parsedRef, err := registry.ParseReference(ref)
	if err != nil {
		return nil, errors.Wrapf(err, "failed to parse reference %s", ref)
	}

	authConfig, err := v.getAuthConfig(ctx, parsedRef)
	if err != nil {
		return nil, errors.Wrapf(err, "failed to retrieve credentials")
	}

	authenticator := authn.FromConfig(authConfig)

	remoteOpts := []gcrremote.Option{}
	remoteOpts = append(remoteOpts, gcrremote.WithAuth(authenticator))

	pusher, err := gcrremote.NewPusher(remoteOpts...)
	if err != nil {
		return nil, err
	}
	remoteOpts = append(remoteOpts, gcrremote.Reuse(pusher))

	puller, err := gcrremote.NewPuller(remoteOpts...)
	if err != nil {
		return nil, err
	}
	remoteOpts = append(remoteOpts, gcrremote.Reuse(puller))

	return remoteOpts, nil
}

func (v *verifier) parseReferenceAndResolveDigest(ctx context.Context, ref string) (notationregistry.Repository, registry.Reference, error) {
	if !strings.Contains(ref, "/") {
		ref = "docker.io/library/" + ref
	}

	if !strings.Contains(ref, ":") {
		ref = ref + ":latest"
	}

	parsedRef, err := registry.ParseReference(ref)
	if err != nil {
		return nil, registry.Reference{}, errors.Wrapf(err, "failed to parse reference %s", ref)
	}

	authClient, plainHTTP, err := v.getAuthClient(ctx, parsedRef)
	if err != nil {
		return nil, registry.Reference{}, errors.Wrapf(err, "failed to retrieve credentials")
	}

	repo, err := remote.NewRepository(ref)
	if err != nil {
		return nil, registry.Reference{}, errors.Wrapf(err, "failed to initialize repository")
	}

	repo.PlainHTTP = plainHTTP
	repo.Client = authClient
	repository := notationregistry.NewRepository(repo)

	parsedRef, err = v.resolveDigest(repository, parsedRef)
	if err != nil {
		return nil, registry.Reference{}, errors.Wrapf(err, "failed to resolve digest")
	}

	return repository, parsedRef, nil
}

func (v *verifier) getAuthClient(ctx context.Context, ref registry.Reference) (*auth.Client, bool, error) {
	authConfig, err := v.getAuthConfig(ctx, ref)
	if err != nil {
		return nil, false, err
	}

	credentials := auth.Credential{
		Username:     authConfig.Username,
		Password:     authConfig.Password,
		AccessToken:  authConfig.IdentityToken,
		RefreshToken: authConfig.RegistryToken,
	}

	authClient := &auth.Client{
		Credential: func(ctx context.Context, registry string) (auth.Credential, error) {
			switch registry {
			default:
				return credentials, nil
			}
		},
		Cache:    auth.NewCache(),
		ClientID: "notation",
	}

	authClient.SetUserAgent("kyverno.io")
	return authClient, false, nil
}

func (v *verifier) resolveDigest(repo notationregistry.Repository, ref registry.Reference) (registry.Reference, error) {
	if isDigestReference(ref.String()) {
		return ref, nil
	}

	// Resolve tag reference to digest reference.
	manifestDesc, err := v.getManifestDescriptorFromReference(repo, ref.String())
	if err != nil {
		return registry.Reference{}, err
	}

	ref.Reference = manifestDesc.Digest.String()
	return ref, nil
}

func isDigestReference(reference string) bool {
	parts := strings.SplitN(reference, "/", 2)
	if len(parts) == 1 {
		return false
	}

	index := strings.Index(parts[1], "@")
	return index != -1
}

func (v *verifier) getManifestDescriptorFromReference(repo notationregistry.Repository, reference string) (ocispec.Descriptor, error) {
	ref, err := registry.ParseReference(reference)
	if err != nil {
		return ocispec.Descriptor{}, err
	}

	return repo.Resolve(context.Background(), ref.ReferenceOrDefault())
}

func (v *verifier) getReference(desc v1.Descriptor, ref name.Reference) string {

	return ref.Context().RegistryStr() + "/" + ref.Context().RepositoryStr() + "@" + desc.Digest.String()

}

func (v *verifier) getTrustPolicy(req *types.RequestData) string {
	trustPolicy := req.TrustPolicy
	if len(trustPolicy) == 0 {
		trustPolicy = os.Getenv(types.ENV_DEFAULT_TRUST_POLICY)
	}
	return trustPolicy
}<|MERGE_RESOLUTION|>--- conflicted
+++ resolved
@@ -146,12 +146,8 @@
 	return response.VerificationSucceeded("")
 }
 
-<<<<<<< HEAD
-func (v *verifier) verifyAttestations(ctx context.Context, notationVerifier *notation.Verifier, response *Response, trustPolicy string) error {
-=======
-func (v *verifier) verifyAttestations(ctx context.Context, notationVerifier *notation.Verifier, response Response) error {
+func (v *verifier) verifyAttestations(ctx context.Context, notationVerifier *notation.Verifier, response Response, trustPolicy string) error {
 	v.logger.Infof("verifying attestations %v", response.GetImageList())
->>>>>>> 1c79b9ad
 	for image, list := range response.GetImageList() {
 		if err := v.verifyAttestation(ctx, notationVerifier, image, list, trustPolicy); err != nil {
 			return errors.Wrapf(err, "failed to verify attestations")
@@ -160,12 +156,8 @@
 	return nil
 }
 
-<<<<<<< HEAD
 func (v *verifier) verifyAttestation(ctx context.Context, notationVerifier *notation.Verifier, image string, attestationList types.AttestationList, trustPolicy string) error {
-=======
-func (v *verifier) verifyAttestation(ctx context.Context, notationVerifier *notation.Verifier, image string, attestationList types.AttestationList) error {
 	v.logger.Infof("verifying attestation, image=%s; attestations=%v", image, attestationList)
->>>>>>> 1c79b9ad
 	if len(attestationList) == 0 {
 		return nil
 	}
