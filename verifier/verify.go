--- conflicted
+++ resolved
@@ -145,61 +145,33 @@
 	for _, image := range requestData.Images.Containers {
 		result, err := v.verifyImageInfo(ctx, image)
 		if err != nil {
+			v.logger.Errorf("failed to verify container %s: %s", image.Name, err.Error())
 			return response.VerificationFailed(fmt.Sprintf("failed to verify container %s: %v", image.Name, err.Error()))
 		}
 		response.AddImage(result)
 	}
 	v.logger.Infof("verified %d containers ", requestData.Images.Containers)
 
-<<<<<<< HEAD
 	for _, image := range requestData.Images.InitContainers {
 		result, err := v.verifyImageInfo(ctx, image)
 		if err != nil {
+			v.logger.Errorf("failed to verify init container %s: %s", image.Name, err.Error())
 			return response.VerificationFailed(fmt.Sprintf("failed to verify init container %s: %v", image.Name, err.Error()))
-=======
-	if !verificationFailed {
-		for _, image := range images.Containers {
-			result, err := v.verifyImageInfo(ctx, &image)
-			if err != nil {
-				verificationFailed = true
-				response.Verified = false
-				response.ErrorMessage = fmt.Sprintf("failed to verify container %s: %s", image.Name, err.Error())
-				v.logger.Errorf("failed to verify container %s: %s", image.Name, err.Error())
-				break
-			}
-			v.logger.Infof("Verified image %s: %s", image.String(), result.Image)
-			response.Results = append(response.Results, *result)
->>>>>>> a92dee05
 		}
 		response.AddImage(result)
 	}
 	v.logger.Infof("verified %d initContainers", requestData.Images.InitContainers)
 
-<<<<<<< HEAD
 	for _, image := range requestData.Images.EphemeralContainers {
 		result, err := v.verifyImageInfo(ctx, image)
 		if err != nil {
+			v.logger.Errorf("failed to verify ephemeral container %s: %s", image.Name, err.Error())
 			return response.VerificationFailed(fmt.Sprintf("failed to verify ephemeral container: %s: %v", image.Name, err.Error()))
-=======
-	if !verificationFailed {
-		for _, image := range images.InitContainers {
-			result, err := v.verifyImageInfo(ctx, &image)
-			if err != nil {
-				verificationFailed = true
-				response.Verified = false
-				response.ErrorMessage = fmt.Sprintf("failed to verify init container %s: %s", image.Name, err.Error())
-				v.logger.Errorf("failed to verify container %s: %s", image.Name, err.Error())
-				break
-			}
-			v.logger.Infof("Verified image %s: %s", image.String(), result.Image)
-			response.Results = append(response.Results, *result)
->>>>>>> a92dee05
 		}
 		response.AddImage(result)
 	}
 	v.logger.Infof("verified %d ephemeralContainers", requestData.Images.EphemeralContainers)
 
-<<<<<<< HEAD
 	if err := response.BuildAttestationList(requestData.Attestations); err != nil {
 		return nil, errors.Wrapf(err, "failed to create attestation list")
 	}
@@ -215,20 +187,6 @@
 	for image, list := range response.GetImageList() {
 		if err := v.verifyAttestation(ctx, image, list); err != nil {
 			return errors.Wrapf(err, "failed to verify attestations")
-=======
-	if !verificationFailed {
-		for _, image := range images.EphemeralContainers {
-			result, err := v.verifyImageInfo(ctx, &image)
-			if err != nil {
-				verificationFailed = true
-				response.Verified = false
-				response.ErrorMessage = fmt.Sprintf("failed to verify ephemeral container: %s: %s", image.Name, err.Error())
-				v.logger.Errorf("failed to verify container %s: %s", image.Name, err.Error())
-				break
-			}
-			v.logger.Infof("Verified image %s: %s", image.String(), result.Image)
-			response.Results = append(response.Results, *result)
->>>>>>> a92dee05
 		}
 	}
 	return nil
